--- conflicted
+++ resolved
@@ -19,7 +19,6 @@
 # Define GNU standard installation directories
 include(GNUInstallDirs)
 
-<<<<<<< HEAD
 #find_package(BLAS REQUIRED)
 #get_target_property(targetlib BLAS::BLAS INTERFACE_LINK_LIBRARIES)
 #message(STATUS "BLAS INTERFACE LINK LIBRARIES FROM TARGET: ${targetlib}")
@@ -28,7 +27,6 @@
 get_target_property(targetlib LAPACK::LAPACK INTERFACE_LINK_LIBRARIES)
 message(STATUS "LAPACK INTERFACE LINK LIBRARIES FROM TARGET: ${targetlib}")
 
-=======
 # CMake module directory
 set(CMAKE_MODULE_PATH "${PROJECT_SOURCE_DIR}/cmake" ${CMAKE_MODULE_PATH})
 
@@ -40,29 +38,15 @@
 
 # Compiler warnings
 include(cmake/CompilerWarnings.cmake)
->>>>>>> 38ba194c
 
 # External libraries
 
 # Python required for application testing
-<<<<<<< HEAD
-find_package(Python3 3.7 COMPONENTS Interpreter Development)
-
-if(Python3_FOUND)
-    message("-- Python 3 interpreter version: " ${Python3_VERSION})
-else()
-    message("-- Python 3 interpreter not found")
-endif()
-=======
 include(cmake/python3.cmake)
->>>>>>> 38ba194c
 
 # Enable ctest
 enable_testing()
 
 # Our libraries
-<<<<<<< HEAD
-=======
 add_subdirectory(GX-common)
->>>>>>> 38ba194c
 add_subdirectory(GX-TimeFrequency)