--- conflicted
+++ resolved
@@ -23,23 +23,15 @@
     COMPILE_DEFINITIONS "MINIMAX_PATH='${CMAKE_SOURCE_DIR}/GX-TimeFrequency/data/minimax_grids'")
 
 target_sources(GXMiniMax PRIVATE
-<<<<<<< HEAD
         src/gx_common.h
-        src/kinds.f90
-        src/constants.f90
-        src/eigen_utilities.f90 
-        src/minimax.F90 
-        src/parsers/parse_minimax.f90 
-        src/parsers/parse_utils.f90   
-        src/parsers/read_cmd_line.f90
         src/minimax_exp_gw.F90
         src/minimax_rpa.F90
         src/mp2_grids.F90
         src/gx_api.F90
+        src/minimax/minimax.F90
+        src/minimax/parse_minimax.f90
+        src/minimax/read_cmd_line.f90  # TODO The test depends on this, not the lib
         )
-
-#file(GLOB_RECURSE sources src/*.f90 src/*.F90 src/*.h)
-#set(CMAKE_Fortran_MODULE_DIRECTORY ${CMAKE_BINARY_DIR}/GX-TimeFrequency/modules)
 
 set_target_properties(GXMiniMax
         PROPERTIES
@@ -47,13 +39,6 @@
         ARCHIVE_OUTPUT_DIRECTORY ${CMAKE_Fortran_LIB_DIRECTORY}
         LIBRARY_OUTPUT_DIRECTORY ${CMAKE_Fortran_LIB_DIRECTORY}
         )
-=======
-        src/minimax/minimax.F90
-        src/minimax/parse_minimax.f90
-        src/minimax/read_cmd_line.f90  # TODO The test depends on this, not the lib
-        )
-
->>>>>>> 38ba194c
 
 # TODO (Alex) This wants to be defined once
 # Set installation location
@@ -80,11 +65,8 @@
 foreach(INPUT ${REG_TESTS})
 
     # Fortran test TODO(Alex) Move where this is built
-<<<<<<< HEAD
     add_executable(${INPUT}.x src/${INPUT}.F90)
-=======
-    add_executable(${INPUT}.x src/minimax/${INPUT}.f90)
->>>>>>> 38ba194c
+    #add_executable(${INPUT}.x src/minimax/${INPUT}.f90)
     link_directories(${LIBRARY_OUTPUT_PATH})
     target_link_libraries(${INPUT}.x PRIVATE GXMiniMax LAPACK::LAPACK)
     #target_link_libraries(${INPUT}.x GXMiniMax PRIVATE ${LAPACK_LIBRARIES})
